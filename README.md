--- conflicted
+++ resolved
@@ -701,11 +701,7 @@
 });
 ```
 
-<<<<<<< HEAD
-## 🗄️ Database Schema (Simplified MVP)
-=======
 ### Widget Features
->>>>>>> 58a47e24
 
 - **📷 Screenshot Capture**: Automatic screenshot of current page with annotation tools
 - **🔍 Environment Detection**: Browser, OS, viewport size, device type auto-captured
@@ -775,109 +771,6 @@
 
 ### Enhanced Database Schema
 
-<<<<<<< HEAD
-- **User**: System users with global roles (SUPER_ADMIN or USER)
-- **Company**: Organizations that manage projects and bugs
-- **CompanyUser**: User-company relationships with company-specific roles
-- **Project**: Bug tracking projects within companies
-- **Bug**: Simple bug reports with essential fields only
-
-### Prisma Model Overview
-
-```prisma
-model User {
-  id            String   @id @default(uuid())
-  email         String   @unique
-  password_hash String
-  full_name     String
-  global_role   String   @default("USER") // SUPER_ADMIN, USER
-  created_at    DateTime @default(now())
-  
-  company_users CompanyUser[]
-  assigned_bugs Bug[]     @relation("AssignedBugs")
-}
-
-model Company {
-  id         String   @id @default(uuid())
-  name       String
-  slug       String   @unique
-  created_at DateTime @default(now())
-  
-  company_users CompanyUser[]
-  projects      Project[]
-}
-
-model CompanyUser {
-  id         String   @id @default(uuid())
-  user_id    String
-  company_id String
-  role       String   // ADMIN, DEVELOPER, QA, OTHERS
-  created_at DateTime @default(now())
-  
-  user    User    @relation(fields: [user_id], references: [id])
-  company Company @relation(fields: [company_id], references: [id])
-  
-  @@unique([user_id, company_id])
-}
-
-model Project {
-  id         String   @id @default(uuid())
-  company_id String
-  name       String
-  slug       String
-  created_at DateTime @default(now())
-  
-  company Company @relation(fields: [company_id], references: [id])
-  bugs    Bug[]
-  
-  @@unique([company_id, slug])
-}
-
-model Bug {
-  id             String   @id @default(uuid())
-  project_id     String
-  title          String
-  description    String
-  status         String   @default("open") // open, in_progress, resolved, closed
-  priority       String   @default("medium") // low, medium, high, critical
-  reporter_email String?
-  assigned_to    String?
-  created_at     DateTime @default(now())
-  
-  project  Project @relation(fields: [project_id], references: [id])
-  assignee User?   @relation("AssignedBugs", fields: [assigned_to], references: [id])
-}
-```
-
-### Role-Based Access Control (RBAC)
-
-**System-Level Roles:**
-- `SUPER_ADMIN`: System-wide administrative access
-- `USER`: Standard user access
-
-**Company-Level Roles:**
-- `ADMIN`: Company management, user management, project management
-- `DEVELOPER`: Bug resolution, status updates, code changes
-- `QA`: Bug reporting, testing, quality assurance
-- `OTHERS`: General access, bug reporting, commenting (includes anonymous users)
-
-### Key Relationships
-
-- Users can belong to multiple companies via `company_users` table
-- SUPER_ADMIN users don't belong to any specific company
-- Companies can have multiple projects and members
-- Projects belong to a company and contain bugs
-- Bugs can be reported by anonymous users (via email) or assigned to registered users
-- Anonymous bug reporters are treated as `OTHERS` role
-
-### Schema Benefits
-
-- **Simplified MVP**: Only essential fields for launch
-- **Clean separation**: System admins vs company users
-- **Flexible reporting**: Supports both registered and anonymous bug reporting
-- **Scalable**: Multi-company, multi-project architecture
-- **RBAC ready**: Clear role hierarchy for permissions
-=======
 ```sql
 -- Users Table (System-wide)
 CREATE TABLE users (
@@ -1211,7 +1104,6 @@
 - **E2E Tests**: Critical user workflows and role-based scenarios
 - **Performance Tests**: Widget load time, API response time
 - **Security Tests**: Authentication, authorization, data validation
->>>>>>> 58a47e24
 
 ## 🚀 Deployment
 
@@ -1527,22 +1419,12 @@
 - **📍 Data Residency**: EU data stays in EU (Enterprise tier)
 - **🔍 Transparency**: Clear privacy policy and data usage
 
-<<<<<<< HEAD
-- **Unit Tests**: Component logic and API endpoints
-- **Integration Tests**: Full user workflows
-- **E2E Tests**: Critical business scenarios
-- **API Tests**: All endpoint functionality
-- **Widget Tests**: Cross-browser compatibility
-- **RBAC Tests**: Permission-based access control
-- **Anonymous Reporting Tests**: Widget bug submission without registration
-=======
 ### Compliance Certifications
 
 - **SOC 2 Type II**: Security, availability, and confidentiality
 - **GDPR**: European data protection regulation
 - **CCPA**: California Consumer Privacy Act
 - **ISO 27001**: Information security management (planned)
->>>>>>> 58a47e24
 
 ## 🤝 Contributing
 
