--- conflicted
+++ resolved
@@ -61,19 +61,11 @@
   company_id      String
   name            String
   slug            String
-<<<<<<< HEAD
   project_token   String?  @unique
   allowed_domains Json?    @default("[]")
   widget_settings Json?    @default("{}")
   created_at      DateTime @default(now())
   updated_at      DateTime @default(now()) @updatedAt
-=======
-  created_at      DateTime @default(now())
-  updated_at      DateTime @default(now()) @updatedAt
-  allowed_domains String?
-  project_token   String?
-  widget_settings Json?
->>>>>>> f8eecdc0
   bugs            Bug[]
   company         Company  @relation(fields: [company_id], references: [id], onDelete: Cascade)
 
@@ -97,12 +89,6 @@
   source         String   @default("manual") // manual, widget, api
   created_at     DateTime @default(now())
   updated_at     DateTime @default(now()) @updatedAt
-<<<<<<< HEAD
-=======
-  environment    String?
-  error_details  Json?
-  source         String?
->>>>>>> f8eecdc0
   assignee       User?    @relation("AssignedBugs", fields: [assigned_to], references: [id])
   project        Project  @relation(fields: [project_id], references: [id], onDelete: Cascade)
 
