import { prisma } from "../config/prisma.js";
import { handlePrismaError, createError } from "../utils/dbHelpers.js";
import { generateSecureToken } from "../utils/encryption.js";

// Project CRUD functions
export const createProject = async (projectData, companyId, userId = null) => {
  try {
    const project = await prisma.project.create({
      data: {
        name: projectData.name,
        slug:
          projectData.slug ||
          projectData.name.toLowerCase().replace(/\s+/g, "-"),
        company_id: companyId,
        project_token: generateSecureToken(16), // Generate 32-char hex token
        allowed_domains: projectData.allowed_domains || [],
        widget_settings: projectData.widget_settings || {},
      },
    });

    // If userId is provided, ensure they are a member of the company
    if (userId) {
      // Check if user is already a member of the company
      const existingMembership = await prisma.companyUser.findUnique({
        where: {
          user_id_company_id: {
            user_id: userId,
            company_id: companyId,
          },
        },
      });

      // If not a member, add them as ADMIN (since they created a project)
      if (!existingMembership) {
        await prisma.companyUser.create({
          data: {
            user_id: userId,
            company_id: companyId,
            role: "ADMIN",
          },
        });
      }
    }

    return project;
  } catch (error) {
    throw handlePrismaError(error);
  }
};

export const getProjectById = async (projectId) => {
  try {
    const project = await prisma.project.findUnique({
      where: { id: projectId },
      include: {
        bugs: {
          include: {
            assignee: {
              select: {
                id: true,
                email: true,
                full_name: true,
              },
            },
          },
          orderBy: { created_at: "desc" },
        },
      },
    });

    if (!project) {
      throw createError("Project not found", 404);
    }
    return project;
  } catch (error) {
    throw handlePrismaError(error);
  }
};

export const updateProject = async (projectId, updateData) => {
  try {
    const transformedData = {};

    if (updateData.name) transformedData.name = updateData.name;
    if (updateData.slug) transformedData.slug = updateData.slug;

    const project = await prisma.project.update({
      where: { id: projectId },
      data: transformedData,
    });

    return project;
  } catch (error) {
    throw handlePrismaError(error);
  }
};

export const deleteProject = async (projectId) => {
  try {
    await prisma.project.delete({
      where: { id: projectId },
    });

    return { message: "Project deleted successfully" };
  } catch (error) {
    throw handlePrismaError(error);
  }
};

export const getCompanyProjects = async (companyId, page = 1, limit = 10) => {
  try {
    const skip = (page - 1) * limit;
<<<<<<< HEAD

=======
    
    // Get projects without loading all bugs
>>>>>>> f8eecdc0
    const [projects, total] = await Promise.all([
      prisma.project.findMany({
        where: { company_id: companyId },
        skip,
        take: limit,
<<<<<<< HEAD
        include: {
          bugs: {
            select: {
              id: true,
              status: true,
              priority: true,
            },
          },
=======
        select: {
          id: true,
          name: true,
          slug: true,
          created_at: true,
          company_id: true
>>>>>>> f8eecdc0
        },
        orderBy: { created_at: "desc" },
      }),
      prisma.project.count({ where: { company_id: companyId } }),
    ]);
<<<<<<< HEAD

    // Add bug statistics to each project
    const projectsWithStats = projects.map((project) => ({
      ...project,
      bug_stats: {
        total: project.bugs.length,
        open: project.bugs.filter((b) => b.status === "open").length,
        in_progress: project.bugs.filter((b) => b.status === "in_progress")
          .length,
        resolved: project.bugs.filter((b) => b.status === "resolved").length,
        closed: project.bugs.filter((b) => b.status === "closed").length,
        critical: project.bugs.filter((b) => b.priority === "critical").length,
        high: project.bugs.filter((b) => b.priority === "high").length,
      },
    }));

=======
    
    // Get bug statistics for all projects in a single efficient query
    const projectIds = projects.map(p => p.id);
    
    if (projectIds.length === 0) {
      return {
        projects: [],
        pagination: {
          page,
          limit,
          total,
          pages: Math.ceil(total / limit)
        }
      };
    }
    
    // Use Prisma's groupBy to get aggregated bug statistics efficiently
    const [statusStats, priorityStats, totalCounts] = await Promise.all([
      // Group by project and status to get status counts
      prisma.bug.groupBy({
        by: ['project_id', 'status'],
        where: {
          project_id: { in: projectIds }
        },
        _count: {
          id: true
        }
      }),
      // Group by project and priority to get priority counts  
      prisma.bug.groupBy({
        by: ['project_id', 'priority'],
        where: {
          project_id: { in: projectIds }
        },
        _count: {
          id: true
        }
      }),
      // Get total bug count per project
      prisma.bug.groupBy({
        by: ['project_id'],
        where: {
          project_id: { in: projectIds }
        },
        _count: {
          id: true
        }
      })
    ]);
    
    // Create lookup maps for efficient data access
    const statusMap = new Map();
    const priorityMap = new Map();
    const totalMap = new Map();
    
    // Build status statistics map
    statusStats.forEach(stat => {
      if (!statusMap.has(stat.project_id)) {
        statusMap.set(stat.project_id, {});
      }
      statusMap.get(stat.project_id)[stat.status] = stat._count.id;
    });
    
    // Build priority statistics map
    priorityStats.forEach(stat => {
      if (!priorityMap.has(stat.project_id)) {
        priorityMap.set(stat.project_id, {});
      }
      priorityMap.get(stat.project_id)[stat.priority] = stat._count.id;
    });
    
    // Build total count map
    totalCounts.forEach(stat => {
      totalMap.set(stat.project_id, stat._count.id);
    });
    
    // Add bug statistics to each project efficiently
    const projectsWithStats = projects.map(project => {
      const projectStatusStats = statusMap.get(project.id) || {};
      const projectPriorityStats = priorityMap.get(project.id) || {};
      const totalBugs = totalMap.get(project.id) || 0;
      
      return {
        ...project,
        bug_stats: {
          total: totalBugs,
          open: projectStatusStats.open || 0,
          in_progress: projectStatusStats.in_progress || 0,
          resolved: projectStatusStats.resolved || 0,
          closed: projectStatusStats.closed || 0,
          critical: projectPriorityStats.critical || 0,
          high: projectPriorityStats.high || 0
        }
      };
    });
    
>>>>>>> f8eecdc0
    return {
      projects: projectsWithStats,
      pagination: {
        page,
        limit,
        total,
        pages: Math.ceil(total / limit),
      },
    };
  } catch (error) {
    throw handlePrismaError(error);
  }
};

export const searchProjects = async (companyId, searchTerm, limit = 10) => {
  try {
    const projects = await prisma.project.findMany({
      where: {
        company_id: companyId,
        OR: [
          {
            name: {
              contains: searchTerm,
              mode: "insensitive",
            },
          },
          {
            slug: {
              contains: searchTerm,
              mode: "insensitive",
            },
          },
        ],
      },
      select: {
        id: true,
        name: true,
        slug: true,
        created_at: true,
      },
      take: limit,
      orderBy: { created_at: "desc" },
    });

    return projects;
  } catch (error) {
    throw handlePrismaError(error);
  }
};<|MERGE_RESOLUTION|>--- conflicted
+++ resolved
@@ -110,57 +110,24 @@
 export const getCompanyProjects = async (companyId, page = 1, limit = 10) => {
   try {
     const skip = (page - 1) * limit;
-<<<<<<< HEAD
-
-=======
     
     // Get projects without loading all bugs
->>>>>>> f8eecdc0
     const [projects, total] = await Promise.all([
       prisma.project.findMany({
         where: { company_id: companyId },
         skip,
         take: limit,
-<<<<<<< HEAD
-        include: {
-          bugs: {
-            select: {
-              id: true,
-              status: true,
-              priority: true,
-            },
-          },
-=======
         select: {
           id: true,
           name: true,
           slug: true,
           created_at: true,
           company_id: true
->>>>>>> f8eecdc0
         },
         orderBy: { created_at: "desc" },
       }),
       prisma.project.count({ where: { company_id: companyId } }),
     ]);
-<<<<<<< HEAD
-
-    // Add bug statistics to each project
-    const projectsWithStats = projects.map((project) => ({
-      ...project,
-      bug_stats: {
-        total: project.bugs.length,
-        open: project.bugs.filter((b) => b.status === "open").length,
-        in_progress: project.bugs.filter((b) => b.status === "in_progress")
-          .length,
-        resolved: project.bugs.filter((b) => b.status === "resolved").length,
-        closed: project.bugs.filter((b) => b.status === "closed").length,
-        critical: project.bugs.filter((b) => b.priority === "critical").length,
-        high: project.bugs.filter((b) => b.priority === "high").length,
-      },
-    }));
-
-=======
     
     // Get bug statistics for all projects in a single efficient query
     const projectIds = projects.map(p => p.id);
@@ -257,7 +224,6 @@
       };
     });
     
->>>>>>> f8eecdc0
     return {
       projects: projectsWithStats,
       pagination: {
