--- conflicted
+++ resolved
@@ -9,7 +9,6 @@
 import "react-toastify/dist/ReactToastify.css";
 
 const CLIENT_ID =
-<<<<<<< HEAD
   "70893352545-4u1ato7bbtm7c6k12muh6mcibrsahca3.apps.googleusercontent.com";
 
 createRoot(document.getElementById("root")).render(
@@ -17,18 +16,5 @@
     <GoogleOAuthProvider clientId={CLIENT_ID}>
       <App />
     </GoogleOAuthProvider>
-=======
-  import.meta.env.VITE_GOOGLE_CLIENT_ID ||
-  "906738240042-aobbnh1ggsa82q0671fklufktpmqdm09.apps.googleusercontent.com";
-
-createRoot(document.getElementById("root")).render(
-  <StrictMode>
-    <Provider store={store}>
-      <GoogleOAuthProvider clientId={CLIENT_ID}>
-        <ToastContainer position="top-right" autoClose={3000} />
-        <App />
-      </GoogleOAuthProvider>
-    </Provider>
->>>>>>> bacc68ea
   </StrictMode>
 );