{
  "name": "bugline-monorepo",
  "private": true,
  "version": "1.0.0",
  "type": "module",
  "workspaces": [
    "packages/*"
  ],
  "scripts": {
    "dev": "npm run dev --workspace=@bugline/client",
    "dev:client": "npm run dev --workspace=@bugline/client",
    "dev:server": "npm run dev --workspace=@bugline/server",
    "dev:all": "concurrently \"npm run dev:client\" \"npm run dev:server\"",
    "build": "npm run build --workspace=@bugline/client",
    "build:client": "npm run build --workspace=@bugline/client",
    "build:server": "npm run build --workspace=@bugline/server",
    "build:all": "npm run build:client && npm run build:server",
    "start": "npm run preview --workspace=@bugline/client",
    "start:client": "npm run preview --workspace=@bugline/client",
    "start:server": "npm run start --workspace=@bugline/server",
    "start:all": "concurrently \"npm run start:client\" \"npm run start:server\"",
    "lint": "npm run lint --workspace=@bugline/client && npm run lint --workspace=@bugline/server",
    "lint:client": "npm run lint --workspace=@bugline/client",
    "lint:server": "npm run lint --workspace=@bugline/server",
    "lint:fix": "npm run lint:fix --workspace=@bugline/client && npm run lint:fix --workspace=@bugline/server",
    "lint:fix:client": "npm run lint:fix --workspace=@bugline/client",
    "lint:fix:server": "npm run lint:fix --workspace=@bugline/server",
    "test": "npm run test --workspace=@bugline/client && npm run test --workspace=@bugline/server",
    "test:client": "npm run test --workspace=@bugline/client",
    "test:server": "npm run test --workspace=@bugline/server",
    "clean": "npm run clean --workspace=@bugline/client && npm run clean --workspace=@bugline/server",
    "clean:client": "npm run clean --workspace=@bugline/client",
    "clean:server": "npm run clean --workspace=@bugline/server",
    "typecheck": "npm run typecheck --workspace=@bugline/client && npm run typecheck --workspace=@bugline/server",
    "preview": "npm run preview --workspace=@bugline/client"
  },
  "devDependencies": {
    "concurrently": "^8.2.2"
  },
  "dependencies": {
<<<<<<< HEAD
    "axios": "^1.11.0",
    "react-toastify": "^11.0.5"
=======
    "@reduxjs/toolkit": "^2.8.2",
    "react-redux": "^9.2.0",
    "redux-persist": "^6.0.0"
>>>>>>> c470af6b
  }
}<|MERGE_RESOLUTION|>--- conflicted
+++ resolved
@@ -38,13 +38,12 @@
     "concurrently": "^8.2.2"
   },
   "dependencies": {
-<<<<<<< HEAD
-    "axios": "^1.11.0",
-    "react-toastify": "^11.0.5"
-=======
     "@reduxjs/toolkit": "^2.8.2",
     "react-redux": "^9.2.0",
     "redux-persist": "^6.0.0"
->>>>>>> c470af6b
+  },
+  "dependencies": {
+    "axios": "^1.11.0",
+    "react-toastify": "^11.0.5"
   }
 }